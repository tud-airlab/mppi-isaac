--- conflicted
+++ resolved
@@ -34,8 +34,8 @@
         # self.w_push_align=         0.5#1.0
 
         # Task configration for comparison with baselines
-        self.ee_index = 11
-        self.block_index = 4
+        self.ee_index = 9
+        self.block_index = 2
         self.ort_goal_euler = torch.tensor([0, 0, 0], device=cfg.mppi.device)
         self.ee_hover_height = 0.14
 
@@ -47,7 +47,7 @@
         self.block_goal_pose_ur5_r= torch.tensor([0.7, -0.2, 0.5,  0, 0, -0.258819, 0.9659258 ], device=cfg.mppi.device) # Rotation -30 deg
 
         # Select goal according to test
-        self.block_goal_pose = torch.clone(self.block_goal_pose_ur5_l)
+        self.block_goal_pose = torch.clone(self.block_goal_pose_ur5_r)
         self.block_ort_goal = torch.clone(self.block_goal_pose[3:7])
         self.goal_yaw = torch.atan2(2.0 * (self.block_ort_goal[-1] * self.block_ort_goal[2] + self.block_ort_goal[0] * self.block_ort_goal[1]), self.block_ort_goal[-1] * self.block_ort_goal[-1] + self.block_ort_goal[0] * self.block_ort_goal[0] - self.block_ort_goal[1] * self.block_ort_goal[1] - self.block_ort_goal[2] * self.block_ort_goal[2])
 
@@ -64,18 +64,13 @@
         return Ex, Ey, Etheta
     
     def compute_cost(self, sim):
-<<<<<<< HEAD
         r_pos = sim.rigid_body_state[:, self.ee_index, :3]
         r_ort = sim.rigid_body_state[:, self.ee_index, 3:7]
-=======
-        ee_index = sim.robot_rigid_body_ee_idx
-        block_index = 2
-        r_pos = sim.rigid_body_state[:, ee_index, :3]
-        r_ort = sim.rigid_body_state[:, ee_index, 3:7]
->>>>>>> 986428f9
         ee_height = r_pos[:, 2]
         block_pos = sim.root_state[:, self.block_index, :3]
         block_ort = sim.root_state[:, self.block_index, 3:7]
+
+        # print(block_pos[-1])
 
         # Distances robot
         robot_to_block = r_pos - block_pos
@@ -87,6 +82,7 @@
         block_yaws = torch.atan2(2.0 * (block_ort[:,-1] * block_ort[:,2] + block_ort[:,0] * block_ort[:,1]), block_ort[:,-1] * block_ort[:,-1] + block_ort[:,0] * block_ort[:,0] - block_ort[:,1] * block_ort[:,1] - block_ort[:,2] * block_ort[:,2])
         #self.block_yaws = pytorch3d.transforms.matrix_to_euler_angles(pytorch3d.transforms.quaternion_to_matrix(block_ort), "ZYX")[:, -1]
 
+
         # Distance costs
         robot_to_block_dist = torch.linalg.norm(robot_to_block[:, 0:2], axis = 1)
         block_to_goal_pos = torch.linalg.norm(block_to_goal, axis = 1)
@@ -97,6 +93,9 @@
         ee_hover_dist= torch.abs(ee_height - self.ee_hover_height) 
         push_align = torch.sum(robot_to_block[:,0:2]*block_to_goal, 1)/(robot_to_block_dist*block_to_goal_pos)+1
         
+        # print(push_align[-1])
+
+
         total_cost = (
             self.w_robot_to_block_pos * robot_to_block_dist
             + self.w_block_to_goal_pos * block_to_goal_pos
