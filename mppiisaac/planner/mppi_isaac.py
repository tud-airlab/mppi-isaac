from isaacgym import gymapi
from isaacgym import gymtorch
from dataclasses import dataclass
import torch

from mppiisaac.planner.mppi import MPPIPlanner
from mppiisaac.planner.isaacgym_wrapper import IsaacGymWrapper



class MPPIisaacPlanner(MPPIPlanner):
    """
    Wrapper class that inherits from the MPPIPlanner and implements the required functions:
        dynamics, running_cost, and terminal_cost
    """

    def __init__(self, cfg, objective):
        super().__init__(cfg.mppi)

<<<<<<< HEAD
        self.gym = gymapi.acquire_gym()
        self.sim = self.gym.create_sim(
            compute_device=0,
            graphics_device=0,
            type=gymapi.SIM_PHYSX,
            params=parse_isaacsim_config(cfg.isaacsim),
        )
        self.objective = objective

        if cfg.isaacsim.viewer:
            self.viewer = self.gym.create_viewer(self.sim, gymapi.CameraProperties())
        else:
            self.viewer = None

        # Adds groundplane
        plane_params = gymapi.PlaneParams()
        plane_params.normal = gymapi.Vec3(0, 0, 1)  # z-up!
        plane_params.distance = 0
        plane_params.static_friction = 1
        plane_params.dynamic_friction = 1
        plane_params.restitution = 0
        self.gym.add_ground(self.sim, plane_params)

        # Adds robots
        asset_root = "../assets"
        asset_file = "urdf/" + cfg.mppi.urdf_file
        asset_options = gymapi.AssetOptions()
        asset_options.fix_base_link = True
        asset_options.armature = 0.01
        asset_options.disable_gravity = True
        asset_options.flip_visual_attachments = True
        robot_asset = self.gym.load_asset(
            self.sim, asset_root, asset_file, asset_options
        )

        spacing = 3
        num_per_row = int(cfg.mppi.num_samples**0.5)
        robot_init_pose = gymapi.Transform()
        robot_init_pose.p = gymapi.Vec3(0.0, 0.0, 0.05)
        for i in range(cfg.mppi.num_samples):
            env = self.gym.create_env(
                self.sim,
                gymapi.Vec3(-spacing, 0.0, -spacing),
                gymapi.Vec3(spacing, spacing, spacing),
                num_per_row,
            )
            robot_handle = self.gym.create_actor(
                env, robot_asset, robot_init_pose, "robot", i, 1
            )
            self.rigid_body_names = self.gym.get_actor_rigid_body_names(
                env, robot_handle
            )
            # Update point bot dynamics / control mode
            props = self.gym.get_asset_dof_properties(robot_asset)
            props["driveMode"].fill(gymapi.DOF_MODE_VEL)
            props["stiffness"].fill(0.0)
            props["damping"].fill(600.0)
            self.gym.set_actor_dof_properties(env, robot_handle, props)
        self.number_rigid_bodies_actor = len(self.rigid_body_names)
        self.gym.prepare_sim(self.sim)

        self.root_state = gymtorch.wrap_tensor(
            self.gym.acquire_actor_root_state_tensor(self.sim)
        )
        self.dof_state = gymtorch.wrap_tensor(
            self.gym.acquire_dof_state_tensor(self.sim)
        )
        self.rigid_body_state = gymtorch.wrap_tensor(
            self.gym.acquire_rigid_body_state_tensor(self.sim)
        )
        self.gym.refresh_actor_root_state_tensor(self.sim)
        self.gym.refresh_dof_state_tensor(self.sim)
        self.gym.refresh_rigid_body_state_tensor(self.sim)
=======
        self.sim = IsaacGymWrapper(cfg.isaacgym, num_envs=cfg.mppi.num_samples)
>>>>>>> 7bf92ff4

        self.actor_positions = self.sim.root_state[:, 0:2]  # [x, y]
        self.actor_velocities = self.sim.root_state[:, 3:5]  # [vx, vy]


        # nav_goal
        self.nav_goal = torch.tensor(cfg.goal, device=cfg.mppi.device)

<<<<<<< HEAD
    def dynamics(self, state, u, t=None):
        self.gym.set_dof_velocity_target_tensor(self.sim, gymtorch.unwrap_tensor(u))
        self.gym.simulate(self.sim)
        self.gym.fetch_results(self.sim, True)
        self.gym.refresh_actor_root_state_tensor(self.sim)
        self.gym.refresh_dof_state_tensor(self.sim)
        self.gym.refresh_rigid_body_state_tensor(self.sim)
=======
>>>>>>> 7bf92ff4

    def dynamics(self, state, u, t=None):
        self.sim.set_dof_velocity_target_tensor(u)
        self.sim.step()

        # return torch.cat((self.actor_positions, self.actor_velocities), axis=1), u
<<<<<<< HEAD
        return (
            self.root_state,
            self.dof_state.view(-1, self.nx),
            self.rigid_body_state.view(-1, self.number_rigid_bodies_actor*13),
            u
        )
=======
        return self.sim.dof_state.view(-1, 4), u

    def running_cost(self, state, u):
        state_pos = torch.cat((state[:, 0].unsqueeze(1), state[:, 2].unsqueeze(1)), 1)
>>>>>>> 7bf92ff4

    def running_cost(self, root_state, dof_state, rigid_body_state):
        return self.objective.compute_cost(root_state, dof_state, rigid_body_state)


<<<<<<< HEAD
    def compute_action(self, q, qdot):
        reordered_state = []
        for i in range(int(self.nx/2)):
            reordered_state.append(q[i])
            reordered_state.append(qdot[i])
=======
    def compute_action(self, q, qdot, obst=None):
        if obst:
            # NOTE: for now this updates based on id in the list of obstacles
            self.sim.update_root_state_tensor_by_obstacles(obst)

>>>>>>> 7bf92ff4
        state = (
            torch.tensor(reordered_state)
            .type(torch.float32)
            .to(self.cfg.device)
        )  # [x, vx, y, vy]
        state = state.repeat(self.K, 1)
<<<<<<< HEAD
        self.gym.set_dof_state_tensor(self.sim, gymtorch.unwrap_tensor(state))
=======
        self.sim.set_dof_state_tensor(state)
>>>>>>> 7bf92ff4

        c = self.command(
            torch.cat((self.actor_positions, self.actor_velocities), axis=1)
        )
        return c.cpu()<|MERGE_RESOLUTION|>--- conflicted
+++ resolved
@@ -15,151 +15,50 @@
     """
 
     def __init__(self, cfg, objective):
-        super().__init__(cfg.mppi)
+        super().__init__(cfg.mppi, cfg.nx)
 
-<<<<<<< HEAD
-        self.gym = gymapi.acquire_gym()
-        self.sim = self.gym.create_sim(
-            compute_device=0,
-            graphics_device=0,
-            type=gymapi.SIM_PHYSX,
-            params=parse_isaacsim_config(cfg.isaacsim),
-        )
-        self.objective = objective
-
-        if cfg.isaacsim.viewer:
-            self.viewer = self.gym.create_viewer(self.sim, gymapi.CameraProperties())
-        else:
-            self.viewer = None
-
-        # Adds groundplane
-        plane_params = gymapi.PlaneParams()
-        plane_params.normal = gymapi.Vec3(0, 0, 1)  # z-up!
-        plane_params.distance = 0
-        plane_params.static_friction = 1
-        plane_params.dynamic_friction = 1
-        plane_params.restitution = 0
-        self.gym.add_ground(self.sim, plane_params)
-
-        # Adds robots
-        asset_root = "../assets"
-        asset_file = "urdf/" + cfg.mppi.urdf_file
-        asset_options = gymapi.AssetOptions()
-        asset_options.fix_base_link = True
-        asset_options.armature = 0.01
-        asset_options.disable_gravity = True
-        asset_options.flip_visual_attachments = True
-        robot_asset = self.gym.load_asset(
-            self.sim, asset_root, asset_file, asset_options
-        )
-
-        spacing = 3
-        num_per_row = int(cfg.mppi.num_samples**0.5)
-        robot_init_pose = gymapi.Transform()
-        robot_init_pose.p = gymapi.Vec3(0.0, 0.0, 0.05)
-        for i in range(cfg.mppi.num_samples):
-            env = self.gym.create_env(
-                self.sim,
-                gymapi.Vec3(-spacing, 0.0, -spacing),
-                gymapi.Vec3(spacing, spacing, spacing),
-                num_per_row,
-            )
-            robot_handle = self.gym.create_actor(
-                env, robot_asset, robot_init_pose, "robot", i, 1
-            )
-            self.rigid_body_names = self.gym.get_actor_rigid_body_names(
-                env, robot_handle
-            )
-            # Update point bot dynamics / control mode
-            props = self.gym.get_asset_dof_properties(robot_asset)
-            props["driveMode"].fill(gymapi.DOF_MODE_VEL)
-            props["stiffness"].fill(0.0)
-            props["damping"].fill(600.0)
-            self.gym.set_actor_dof_properties(env, robot_handle, props)
-        self.number_rigid_bodies_actor = len(self.rigid_body_names)
-        self.gym.prepare_sim(self.sim)
-
-        self.root_state = gymtorch.wrap_tensor(
-            self.gym.acquire_actor_root_state_tensor(self.sim)
-        )
-        self.dof_state = gymtorch.wrap_tensor(
-            self.gym.acquire_dof_state_tensor(self.sim)
-        )
-        self.rigid_body_state = gymtorch.wrap_tensor(
-            self.gym.acquire_rigid_body_state_tensor(self.sim)
-        )
-        self.gym.refresh_actor_root_state_tensor(self.sim)
-        self.gym.refresh_dof_state_tensor(self.sim)
-        self.gym.refresh_rigid_body_state_tensor(self.sim)
-=======
-        self.sim = IsaacGymWrapper(cfg.isaacgym, num_envs=cfg.mppi.num_samples)
->>>>>>> 7bf92ff4
+        self.sim = IsaacGymWrapper(cfg.isaacgym, cfg.urdf_file, num_envs=cfg.mppi.num_samples)
 
         self.actor_positions = self.sim.root_state[:, 0:2]  # [x, y]
         self.actor_velocities = self.sim.root_state[:, 3:5]  # [vx, vy]
+        self.objective = objective
 
-
-        # nav_goal
-        self.nav_goal = torch.tensor(cfg.goal, device=cfg.mppi.device)
-
-<<<<<<< HEAD
-    def dynamics(self, state, u, t=None):
-        self.gym.set_dof_velocity_target_tensor(self.sim, gymtorch.unwrap_tensor(u))
-        self.gym.simulate(self.sim)
-        self.gym.fetch_results(self.sim, True)
-        self.gym.refresh_actor_root_state_tensor(self.sim)
-        self.gym.refresh_dof_state_tensor(self.sim)
-        self.gym.refresh_rigid_body_state_tensor(self.sim)
-=======
->>>>>>> 7bf92ff4
 
     def dynamics(self, state, u, t=None):
         self.sim.set_dof_velocity_target_tensor(u)
         self.sim.step()
 
         # return torch.cat((self.actor_positions, self.actor_velocities), axis=1), u
-<<<<<<< HEAD
+        num_rigid_bodies = int(self.sim.rigid_body_state.shape[0] / self.sim.num_envs)
+        num_root_states = int(self.sim.root_state.shape[0] / self.sim.num_envs)
         return (
-            self.root_state,
-            self.dof_state.view(-1, self.nx),
-            self.rigid_body_state.view(-1, self.number_rigid_bodies_actor*13),
+            self.sim.root_state.view(-1, num_root_states*13),
+            self.sim.dof_state.view(-1, self.nx),
+            self.sim.rigid_body_state.view(-1, num_rigid_bodies*13),
             u
         )
-=======
-        return self.sim.dof_state.view(-1, 4), u
-
-    def running_cost(self, state, u):
-        state_pos = torch.cat((state[:, 0].unsqueeze(1), state[:, 2].unsqueeze(1)), 1)
->>>>>>> 7bf92ff4
 
     def running_cost(self, root_state, dof_state, rigid_body_state):
         return self.objective.compute_cost(root_state, dof_state, rigid_body_state)
 
+        return self._get_navigation_cost(state_pos, self.nav_goal)
 
-<<<<<<< HEAD
-    def compute_action(self, q, qdot):
-        reordered_state = []
-        for i in range(int(self.nx/2)):
-            reordered_state.append(q[i])
-            reordered_state.append(qdot[i])
-=======
     def compute_action(self, q, qdot, obst=None):
         if obst:
             # NOTE: for now this updates based on id in the list of obstacles
             self.sim.update_root_state_tensor_by_obstacles(obst)
 
->>>>>>> 7bf92ff4
+        reordered_state = []
+        for i in range(int(self.nx/2)):
+            reordered_state.append(q[i])
+            reordered_state.append(qdot[i])
         state = (
             torch.tensor(reordered_state)
             .type(torch.float32)
             .to(self.cfg.device)
         )  # [x, vx, y, vy]
         state = state.repeat(self.K, 1)
-<<<<<<< HEAD
-        self.gym.set_dof_state_tensor(self.sim, gymtorch.unwrap_tensor(state))
-=======
         self.sim.set_dof_state_tensor(state)
->>>>>>> 7bf92ff4
 
         c = self.command(
             torch.cat((self.actor_positions, self.actor_velocities), axis=1)
